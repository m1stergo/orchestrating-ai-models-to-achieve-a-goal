from PIL import Image
from io import BytesIO
import requests
from transformers import Qwen2_5_VLForConditionalGeneration
from qwen_vl_utils import process_vision_info
import logging
import time
from typing import Dict, Any
from .config import settings
<<<<<<< HEAD
from .s3_downloader import s3_downloader
=======
from .common import ModelState, InferenceModel
from transformers import AutoProcessor
>>>>>>> dabc2a9b

logger = logging.getLogger(__name__)

class QwenModel(InferenceModel):
    """ImageDescriptionModel for image description using model (local)."""
    def __init__(self, max_width: int = 512):
        super().__init__()
        self._processor = None
        self.max_width = max_width

    def load_model(self):
        """Ensures that the model is loaded synchronously."""
<<<<<<< HEAD
        if self.is_loaded():
            return
            
        start_time = time.time()
        logger.info("Loading model... This may take several minutes.")
        model_name = settings.QWEN_MODEL_NAME

        # Try to ensure model is available locally (from S3 if needed)
        local_model_path = s3_downloader.ensure_model_local()
        
        # Use S3 downloaded model if available, otherwise use HuggingFace
        if local_model_path:
            model_name = local_model_path  # Use local path instead of HF model name
            logger.info(f"Using S3 downloaded model from: {local_model_path}")
        else:
            logger.info("Using HuggingFace model download")

        # Check if CUDA is available - REQUIRE GPU
        device_available = torch.cuda.is_available()
        logger.info(f"CUDA available: {device_available}")
        
        if not device_available:
            error_msg = "GPU is required for this service. No CUDA-compatible GPU detected. Terminating process."
            logger.error(error_msg)
            raise RuntimeError(error_msg)
        
        logger.info("Loading model with GPU acceleration...")
        logger.info("Starting model download and initialization...")
        try:
            # Configure model loading arguments
=======
        super().load_model()

        try:
            # Load model
>>>>>>> dabc2a9b
            model_kwargs = {
                "torch_dtype": "auto",
                "device_map": "auto",
                "trust_remote_code": True
            }
<<<<<<< HEAD
            
=======

            if settings.HUGGINGFACE_CACHE_DIR:
                model_kwargs["cache_dir"] = settings.HUGGINGFACE_CACHE_DIR
>>>>>>> dabc2a9b
                
            self.model = Qwen2_5_VLForConditionalGeneration.from_pretrained(
                self.model_name,
                **model_kwargs
            )
<<<<<<< HEAD
        except Exception as e:
            logger.error(f"Failed to load model with GPU: {e}")
            raise RuntimeError(f"Failed to load model on GPU: {str(e)}")
            
        # Load processor too
        from transformers import AutoProcessor
        processor_kwargs = {"trust_remote_code": True}
=======

            # Load processor
            processor_kwargs = {"trust_remote_code": True}
            if settings.HUGGINGFACE_CACHE_DIR:
                processor_kwargs["cache_dir"] = settings.HUGGINGFACE_CACHE_DIR
                
            self._processor = AutoProcessor.from_pretrained(
                self.model_name, 
                **processor_kwargs
            )
>>>>>>> dabc2a9b
            
            # Successfully loaded
            self.state = ModelState.IDLE
            total_time = time.time() - self.loading_start_time
            logger.info(f"======== Model loaded successfully and ready for inference - Total loading time: {total_time:.2f} seconds ({total_time/60:.2f} minutes) ========")

            return self.model, self._processor
            
        except Exception as e:
            logger.error(f"======== Failed to load processor: {e} ========")
            self.state = ModelState.ERROR
            self.error_message = str(e)
            raise RuntimeError(f"Failed to load processor: {str(e)}")
    
    def is_loaded(self):
        """Check if model is loaded."""
        return self.model is not None and self._processor is not None
    
    def _download_and_resize_image(self, image_url: str) -> Image.Image:
        """Downloads the image and resizes it to max_width if necessary."""
        resp = requests.get(image_url)
        resp.raise_for_status()
        img = Image.open(BytesIO(resp.content)).convert("RGB")

        if img.width > self.max_width:
            ratio = self.max_width / float(img.width)
            new_h = int(img.height * ratio)
            img = img.resize((self.max_width, new_h), Image.LANCZOS)

        return img

    def inference(self, request_data: Dict[str, Any]) -> str:
        image_url = request_data.get('image_url')
        
        if not image_url:
            raise ValueError("The 'image_url' parameter is required for this model")
            
        logger.info(f"======== Describing image from {image_url} ========")
        
        try:
            # Ensure model is loaded
            if not self.is_loaded():
                self.load_model()

            image = self._download_and_resize_image(image_url)
            
            # Obtener prompt del diccionario
            prompt = request_data.get('prompt', settings.PROMPT)

            messages = [
                {
                    "role": "user",
                    "content": [
                        {"type": "image", "image": image},
                        {"type": "text", "text": prompt},
                    ],
                }
            ]

            text = self._processor.apply_chat_template(messages, tokenize=False, add_generation_prompt=True)
            image_inputs, video_inputs = process_vision_info(messages)

            inputs = self._processor(
                text=[text],
                images=image_inputs,
                videos=video_inputs,
                padding=True,
                return_tensors="pt",
            ).to(self.model.device)

            logger.info("======== Generating caption ========")
            generated_ids = self.model.generate(**inputs, max_new_tokens=256)
            generated_ids_trimmed = [
                out_ids[len(in_ids):] for in_ids, out_ids in zip(inputs.input_ids, generated_ids)
            ]
            output_text = self._processor.batch_decode(
                generated_ids_trimmed, skip_special_tokens=True, clean_up_tokenization_spaces=False
            )

            description = output_text[0].strip() if output_text else "No description generated"
            logger.info("======== Description generated successfully ========")
            return description

        except Exception as e:
            logger.error(f"======== Error: {str(e)} ========")
            raise<|MERGE_RESOLUTION|>--- conflicted
+++ resolved
@@ -7,12 +7,8 @@
 import time
 from typing import Dict, Any
 from .config import settings
-<<<<<<< HEAD
-from .s3_downloader import s3_downloader
-=======
 from .common import ModelState, InferenceModel
 from transformers import AutoProcessor
->>>>>>> dabc2a9b
 
 logger = logging.getLogger(__name__)
 
@@ -25,69 +21,23 @@
 
     def load_model(self):
         """Ensures that the model is loaded synchronously."""
-<<<<<<< HEAD
-        if self.is_loaded():
-            return
-            
-        start_time = time.time()
-        logger.info("Loading model... This may take several minutes.")
-        model_name = settings.QWEN_MODEL_NAME
-
-        # Try to ensure model is available locally (from S3 if needed)
-        local_model_path = s3_downloader.ensure_model_local()
-        
-        # Use S3 downloaded model if available, otherwise use HuggingFace
-        if local_model_path:
-            model_name = local_model_path  # Use local path instead of HF model name
-            logger.info(f"Using S3 downloaded model from: {local_model_path}")
-        else:
-            logger.info("Using HuggingFace model download")
-
-        # Check if CUDA is available - REQUIRE GPU
-        device_available = torch.cuda.is_available()
-        logger.info(f"CUDA available: {device_available}")
-        
-        if not device_available:
-            error_msg = "GPU is required for this service. No CUDA-compatible GPU detected. Terminating process."
-            logger.error(error_msg)
-            raise RuntimeError(error_msg)
-        
-        logger.info("Loading model with GPU acceleration...")
-        logger.info("Starting model download and initialization...")
-        try:
-            # Configure model loading arguments
-=======
         super().load_model()
 
         try:
             # Load model
->>>>>>> dabc2a9b
             model_kwargs = {
                 "torch_dtype": "auto",
                 "device_map": "auto",
                 "trust_remote_code": True
             }
-<<<<<<< HEAD
-            
-=======
 
             if settings.HUGGINGFACE_CACHE_DIR:
                 model_kwargs["cache_dir"] = settings.HUGGINGFACE_CACHE_DIR
->>>>>>> dabc2a9b
                 
             self.model = Qwen2_5_VLForConditionalGeneration.from_pretrained(
                 self.model_name,
                 **model_kwargs
             )
-<<<<<<< HEAD
-        except Exception as e:
-            logger.error(f"Failed to load model with GPU: {e}")
-            raise RuntimeError(f"Failed to load model on GPU: {str(e)}")
-            
-        # Load processor too
-        from transformers import AutoProcessor
-        processor_kwargs = {"trust_remote_code": True}
-=======
 
             # Load processor
             processor_kwargs = {"trust_remote_code": True}
@@ -98,7 +48,6 @@
                 self.model_name, 
                 **processor_kwargs
             )
->>>>>>> dabc2a9b
             
             # Successfully loaded
             self.state = ModelState.IDLE
