<<<<<<< HEAD
# Qwen Describe Image Service Configuration
# Copy this file to .env and configure your settings

# GPU/CPU Memory Configuration
QWEN_MAX_MEMORY_GPU = #16GB
QWEN_MAX_MEMORY_CPU = #8GB

# RunPod S3 Configuration (for serverless without volume mounting)
# These credentials allow downloading models from your RunPod network volume via S3 API
S3_ENDPOINT=
S3_BUCKET=
AWS_ACCESS_KEY_ID=
AWS_SECRET_ACCESS_KEY=
MODEL_PREFIX=models/
LOCAL_MODEL_DIR=./models/models--Qwen--Qwen2.5-VL-7B-Instruct
=======
# GPU/CPU Memory Configuration
QWEN_MAX_MEMORY_GPU = 16GB
QWEN_MAX_MEMORY_CPU = 8GB

# Prompt to use for the generation
PROMPT=

# HuggingFace Model Cache Configuration
# For local development: leave empty (uses default HuggingFace cache)
# For RunPod deployment with network volume: set to /models or your mounted path
HUGGINGFACE_CACHE_DIR=

#PORT
PORT=8001
>>>>>>> dabc2a9b
<|MERGE_RESOLUTION|>--- conflicted
+++ resolved
@@ -1,20 +1,3 @@
-<<<<<<< HEAD
-# Qwen Describe Image Service Configuration
-# Copy this file to .env and configure your settings
-
-# GPU/CPU Memory Configuration
-QWEN_MAX_MEMORY_GPU = #16GB
-QWEN_MAX_MEMORY_CPU = #8GB
-
-# RunPod S3 Configuration (for serverless without volume mounting)
-# These credentials allow downloading models from your RunPod network volume via S3 API
-S3_ENDPOINT=
-S3_BUCKET=
-AWS_ACCESS_KEY_ID=
-AWS_SECRET_ACCESS_KEY=
-MODEL_PREFIX=models/
-LOCAL_MODEL_DIR=./models/models--Qwen--Qwen2.5-VL-7B-Instruct
-=======
 # GPU/CPU Memory Configuration
 QWEN_MAX_MEMORY_GPU = 16GB
 QWEN_MAX_MEMORY_CPU = 8GB
@@ -28,5 +11,4 @@
 HUGGINGFACE_CACHE_DIR=
 
 #PORT
-PORT=8001
->>>>>>> dabc2a9b
+PORT=8001